<<<<<<< HEAD
#![allow(missing_docs)]
#![allow(unused_variables)]

//! # Provider
//!
//! Implementation of the `Provider` trait for testing and examples.
=======
pub mod provider;
>>>>>>> 2ece9138

pub mod block_store;
mod event_stream;
pub mod keystore;

use anyhow::Result;
use blockstore::InMemoryBlockstore;
use credibil_dwn::provider::{
    DataStore, DidDocument, DidResolver, EventLog, MessageStore, Provider, TaskStore,
};

#[derive(Clone)]
pub struct ProviderImpl {
    blockstore: InMemoryBlockstore<64>,
    pub nats_client: async_nats::Client,
}

impl ProviderImpl {
    pub async fn new() -> Result<Self> {
        Ok(Self {
            blockstore: InMemoryBlockstore::<64>::new(),
            nats_client: async_nats::connect("demo.nats.io").await?,
        })
    }
}

impl Provider for ProviderImpl {}
impl MessageStore for ProviderImpl {}
impl DataStore for ProviderImpl {}
impl EventLog for ProviderImpl {}
impl TaskStore for ProviderImpl {}

impl DidResolver for ProviderImpl {
    async fn resolve(&self, url: &str) -> Result<DidDocument> {
        unimplemented!("DidResolver::resolve")
    }
}<|MERGE_RESOLUTION|>--- conflicted
+++ resolved
@@ -1,47 +1,31 @@
-<<<<<<< HEAD
-#![allow(missing_docs)]
-#![allow(unused_variables)]
+#![feature(let_chains)]
 
-//! # Provider
-//!
-//! Implementation of the `Provider` trait for testing and examples.
-=======
 pub mod provider;
->>>>>>> 2ece9138
 
-pub mod block_store;
-mod event_stream;
-pub mod keystore;
+pub use provider::keystore;
 
-use anyhow::Result;
-use blockstore::InMemoryBlockstore;
-use credibil_dwn::provider::{
-    DataStore, DidDocument, DidResolver, EventLog, MessageStore, Provider, TaskStore,
-};
-
-#[derive(Clone)]
-pub struct ProviderImpl {
-    blockstore: InMemoryBlockstore<64>,
-    pub nats_client: async_nats::Client,
-}
-
-impl ProviderImpl {
-    pub async fn new() -> Result<Self> {
-        Ok(Self {
-            blockstore: InMemoryBlockstore::<64>::new(),
-            nats_client: async_nats::connect("demo.nats.io").await?,
-        })
-    }
-}
-
-impl Provider for ProviderImpl {}
-impl MessageStore for ProviderImpl {}
-impl DataStore for ProviderImpl {}
-impl EventLog for ProviderImpl {}
-impl TaskStore for ProviderImpl {}
-
-impl DidResolver for ProviderImpl {
-    async fn resolve(&self, url: &str) -> Result<DidDocument> {
-        unimplemented!("DidResolver::resolve")
+/// Configure Insta snapshot name.
+///
+/// # Example
+///
+/// ```rust,ignore
+/// snapshot!("issuer:immediate");
+///
+/// ...
+///
+/// assert_snapshot!("credential", vc, {
+///    ".validFrom" => "[validFrom]",
+///    ".credentialSubject" => insta::sorted_redaction()
+/// });
+/// ```
+///
+/// will result in a snapshot named `credential@issuer:immediate.snap`.
+#[macro_export]
+macro_rules! snapshot{
+    ($($expr:expr),*) => {
+        let mut settings = insta::Settings::clone_current();
+        settings.set_snapshot_suffix(format!($($expr,)*));
+        settings.set_prepend_module_to_snapshot(false);
+        let _guard = settings.bind_to_scope();
     }
 }