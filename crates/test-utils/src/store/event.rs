--- conflicted
+++ resolved
@@ -6,12 +6,7 @@
 use serde_json::Value;
 use tokio::sync::mpsc;
 use tokio::task::JoinHandle;
-<<<<<<< HEAD
 use vercre_dwn::event::{Event, SubscribeFilter, Subscriber};
-=======
-use vercre_dwn::event::{Event, Subscriber};
-use vercre_dwn::messages::Filter;
->>>>>>> b690bc75
 use vercre_dwn::provider::{EventLog, EventStream};
 use vercre_dwn::Cursor;
 
@@ -69,11 +64,8 @@
 impl EventStream for ProviderImpl {
     /// Subscribe to a owner's event stream.
     async fn subscribe(
-<<<<<<< HEAD
         &self, owner: &str, message_cid: &str, filters: SubscribeFilter,
-=======
-        &self, owner: &str, message_cid: &str, filters: &[Filter],
->>>>>>> b690bc75
+
     ) -> Result<Subscriber> {
         // set up subscriber
         let mut nats_subscriber = self.nats_client.subscribe("messages").await?;
