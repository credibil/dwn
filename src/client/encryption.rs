//! # Encryption
//!
//! This module provides data structures and functions used in the encrypting
//! and decrypting of [`Write`] data.

use anyhow::{Context, Result, anyhow};
use base64ct::{Base64UrlUnpadded, Encoding};
use credibil_jose::jwe::{self, Header, Jwe, KeyEncryption, Protected, Recipients};
use credibil_se::{Receiver, derive_x25519_secret};

use crate::hd_key::{self, DerivationPath, DerivationScheme, DerivedPrivateJwk};
use crate::interfaces::records::{EncryptedKey, Write};

/// Decrypt the provided data using the encryption properties specified in the
/// `Write` message.
///
/// # Errors
///
/// Will fail if the encryption properties are not set or if the data cannot be
/// decrypted using the provided encryption properties.
pub async fn decrypt(
    data: &[u8], write: &Write, ancestor_jwk: &DerivedPrivateJwk, _: &impl Receiver,
) -> Result<Vec<u8>> {
    let Some(encryption) = &write.encryption else {
        return Err(anyhow!("encryption parameter not set"));
    };
    let Some(recipient) = encryption.key_encryption.iter().find(|k| {
        k.root_key_id == ancestor_jwk.root_key_id
            && k.derivation_scheme == ancestor_jwk.derivation_scheme
    }) else {
        return Err(anyhow!("encryption key not found"));
    };

    // ------------------------------------------------------------------------
    // TODO: move this code to Provider
    // ------------------------------------------------------------------------
    // derive path-appropriate JWK from ancestor
    let path = derivation_path(recipient, write)?;
    let derived_jwk = hd_key::derive_jwk(ancestor_jwk.clone(), &DerivationPath::Full(&path))?;
    let receiver = ReceiverImpl(derived_jwk.derived_private_key.d.clone());
    // ------------------------------------------------------------------------

    // recreate JWE
    let protected = Protected {
        enc: encryption.algorithm.clone(),
        alg: None,
    };
    let aad = serde_json::to_vec(&protected)?;

    let jwe = Jwe {
        protected,
        unprotected: None,
        recipients: Recipients::One(KeyEncryption {
            header: Header {
                alg: recipient.algorithm.clone(),
                kid: Some(recipient.root_key_id.clone()),
                epk: recipient.ephemeral_public_key.clone(),
                iv: recipient.initialization_vector.clone(),
                tag: recipient.message_authentication_code.clone(),
            },
            encrypted_key: recipient.cek.clone(),
        }),
        aad: Base64UrlUnpadded::encode_string(&aad),
        iv: encryption.initialization_vector.clone(),
        tag: encryption.message_authentication_code.clone().unwrap_or_default(),
        ciphertext: Base64UrlUnpadded::encode_string(data),
    };

<<<<<<< HEAD
    let plaintext: Vec<u8> = jwe::decrypt(&jwe, &receiver).await.context("failed to decrypt")?;
=======
    let plaintext: Vec<u8> =
        jwe::decrypt_bytes(&jwe, &receiver).await.map_err(|e| bad!("failed to decrypt: {e}"))?;
>>>>>>> 787f5c96

    Ok(plaintext)
}

fn derivation_path(encrypted_key: &EncryptedKey, write: &Write) -> Result<Vec<String>> {
    let descriptor = &write.descriptor;

    let derivation_path = match &encrypted_key.derivation_scheme {
        DerivationScheme::DataFormats => {
            let scheme = DerivationScheme::DataFormats.to_string();
            if let Some(schema) = &descriptor.schema {
                vec![scheme, schema.clone(), descriptor.data_format.clone()]
            } else {
                vec![scheme, descriptor.data_format.clone()]
            }
        }
        DerivationScheme::ProtocolPath => {
            let Some(protocol) = &descriptor.protocol else {
                return Err(anyhow!("`protocol` not set"));
            };
            let Some(protocol_path) = &descriptor.protocol_path else {
                return Err(anyhow!("`protocol_path` not set"));
            };

            let segments =
                protocol_path.split('/').map(ToString::to_string).collect::<Vec<String>>();
            let mut path = vec![DerivationScheme::ProtocolPath.to_string(), protocol.clone()];
            path.extend(segments);
            path
        }
        DerivationScheme::ProtocolContext => {
            let Some(context_id) = &write.context_id else {
                return Err(anyhow!("`context_id` not set"));
            };
            let segments = context_id.split('/').map(ToString::to_string).collect::<Vec<String>>();
            vec![DerivationScheme::ProtocolContext.to_string(), segments[0].clone()]
        }
        DerivationScheme::Schemas => {
            let Some(schema) = &descriptor.schema else {
                return Err(anyhow!("`schema` not set"));
            };
            vec![DerivationScheme::Schemas.to_string(), schema.clone()]
        }
    };

    Ok(derivation_path)
}

use credibil_se::{PUBLIC_KEY_LENGTH, PublicKey, SharedSecret};

struct ReceiverImpl(String);

impl Receiver for ReceiverImpl {
    async fn key_id(&self) -> anyhow::Result<String> {
        Ok(String::new())
    }

    async fn shared_secret(&self, sender_public: PublicKey) -> anyhow::Result<SharedSecret> {
        // EdDSA signing key
        let decoded = Base64UrlUnpadded::decode_vec(&self.0)?;
        let bytes: [u8; PUBLIC_KEY_LENGTH] =
            decoded.try_into().map_err(|_| anyhow!("invalid secret key"))?;
        derive_x25519_secret(&bytes, &sender_public)
    }
}<|MERGE_RESOLUTION|>--- conflicted
+++ resolved
@@ -66,12 +66,8 @@
         ciphertext: Base64UrlUnpadded::encode_string(data),
     };
 
-<<<<<<< HEAD
-    let plaintext: Vec<u8> = jwe::decrypt(&jwe, &receiver).await.context("failed to decrypt")?;
-=======
     let plaintext: Vec<u8> =
         jwe::decrypt_bytes(&jwe, &receiver).await.map_err(|e| bad!("failed to decrypt: {e}"))?;
->>>>>>> 787f5c96
 
     Ok(plaintext)
 }
