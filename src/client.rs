--- conflicted
+++ resolved
@@ -8,16 +8,10 @@
 //!
 //! The following example demonstrates how to write and query for a DWN record.
 //!
-<<<<<<< HEAD
-//! ```rust,ignore
-//! use credibil_dwn::client::records::{Data, WriteBuilder};
-//! use credibil_dwn::{Result, StatusCode};
-=======
 //! ```rust
 //! use base64ct::{Base64UrlUnpadded, Encoding};
 //! use credibil_dwn::client::records::{Data, QueryBuilder, RecordsFilter, WriteBuilder};
 //! use credibil_dwn::{StatusCode, endpoint};
->>>>>>> 2ece9138
 //! use test_node::keystore;
 //!
 //! #[tokio::main]
